--- conflicted
+++ resolved
@@ -5,10 +5,6 @@
   "scripts": {
     "start": "node dist/src/server.js",
     "start:dev": "concurrently \"npm run watch-ts\" \"nodemon dist/src/server.js\"",
-<<<<<<< HEAD
-    "prestart": "npm run build",
-=======
->>>>>>> 7e7e3486
     "build": "npm run clean && tsc",
     "clean": "rimraf dist/",
     "clean:logs": "rimraf logs/",
